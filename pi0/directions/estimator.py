import numpy as np
from sklearn.cluster import DBSCAN
from sklearn.decomposition import PCA
from scipy.spatial.distance import cdist

# Drop clusters with size < 30
# Return default vector if found no clusters


class FragmentEstimator:

    def __init__(self, eps=2.0, min_samples=5, min_energy=0.05):
        
        self._clusterer = DBSCAN(eps=eps, min_samples=min_samples)
        self._min_energy = min_energy
        self._coords = None
        self._labels = None
        self._clusts = None


    def make_shower_frags(self, shower_energy):
        """
        Cluster showers for initial identification of shower stem using DBSCAN.

        NOTE: Batch size should be one. 

        Inputs: 
            - shower_energy (N x 5 array): energy deposition array where 
            the first three coordinates give the spatial indices and the last
            column gives the energy depositions. 

        Returns:
            - frag_labels: labels assigned by DBSCAN clustering.
            - mask: energy thresholding mask. 
        """
        mask = shower_energy[:, -1] > self._min_energy
        coords = shower_energy[:, :3][mask]
        frag_labels = self._clusterer.fit_predict(coords)
        self._frag_labels = frag_labels
        return frag_labels, mask


    def find_cluster_indices(self, coords, labels, frags):
        """
        Find the index labels for each fragment assigned to a primary. 

        Inputs:
            - coords (N x 3): spatial coordinate array
            - labels (N x 1): fragment labels
            - frags: the fragment label associated to the ith em primary. 

        Returns:
            - clusts (list of arrays): list of variable length arrays where 
            the ith array contains the index location of the fragment assigned to
            the ith primary. 
        """
        centroids = []
        clusts = []
        for c in frags:
            if c == -1: continue
            selected = coords[labels == c]
            ind = np.where(labels == c)
            centroid = np.mean(selected, axis=0)
            centroids.append(centroid)
            clusts.append(ind)
        centroids = np.asarray(centroids)
        self._centroids = centroids
        #if len(clusts) == 0 and centroids.shape[0] == 0:
        #    print("No fragments were found for the supplied DBSCAN parameters")
        return clusts


    def assign_frags_to_primary(self, shower_energy, primaries, 
                                max_distance=float('inf')):
        """
        Inputs:
            - shower_energy (np.ndarray): energy depo array for SHOWERS ONLY
            - primaries (np.ndarray): primaries information from parse_em_primaries
            - max_distance (float): do not include voxels in fragments if distance from
            primary is larger than max_distance. 

        Returns:
            None (updates FragmentEstimator properties in-place)
        """
        labels, mask = self.make_shower_frags(shower_energy)
        coords = shower_energy[mask][:, :3]
        energies = shower_energy[mask][:, -1]
        #clusts = self.find_centroids_and_clusters(coords, labels)
        Y = cdist(coords, primaries[:, :3])
        min_dists, ind = np.min(Y, axis=1), np.argmin(Y, axis=0)
        frags = labels[ind]
        fragment_mask = np.isin(labels, frags)
        distance_mask = min_dists < max_distance
        mask2 = np.logical_and(fragment_mask, distance_mask)
        self._voxel_weights = energies[mask2]
        clusts = self.find_cluster_indices(coords[mask2], labels[mask2], frags)
        self._coords = coords[mask2]
        self._labels = labels[mask2]
        self._clusts = clusts
        self._primaries = primaries

    @property
    def coords(self):
        return self._coords

    @property
    def labels(self):
        return self._labels

    @property
    def clusts(self):
        return self._clusts

    @property
    def primaries(self):
        return self._primaries

    @property
    def voxel_weights(self):
        return self._voxel_weights


class DirectionEstimator(FragmentEstimator):

    def __init__(self, eps=2, min_samples=5, min_energy=0.05):
        super().__init__(eps=eps, min_samples=min_samples, min_energy=min_energy)
        self._directions = None

    def get_directions(self, shower_energy, primaries, 
                       max_distance=float('inf'), mode='pca', normalize=True, weights=None):
        """
        Given data (see FragmentEstimator docstring), return estimated 
        unit direction vectors for each primary. 
        """
        self.assign_frags_to_primary(shower_energy, primaries, max_distance=max_distance)
        directions = []
        if len(self.clusts) != len(primaries):
            raise AssertionError("FragmentEstimator did not find a fragment for each primary")
        for i, p in enumerate(self.primaries[:, :3]):
            origin = p[:3]
            indices = self.clusts[i]
            if mode == 'pca':
                direction = self.pca_estimate(self.coords[indices])
                parity = self.compute_parity_flip(self.coords[indices], direction, origin)
                direction *= parity
            elif mode == 'cent':
                direction = self.centroid_estimate(self.coords[indices], p, weights=weights)
            else:
                raise ValueError('Invalid Direction Estimation Mode')
            directions.append(direction)
        directions = np.asarray(directions)
        if normalize:
            directions = directions / np.linalg.norm(directions, axis=1).reshape(
                directions.shape[0], 1)
        self._directions = directions
        return directions

    def centroid_estimate(self, coords, primary, weights=None):
        centroid = np.average(coords, axis=0, weights=weights)
        direction = centroid - primary
        return direction

    def pca_estimate(self, coords):
        fit = PCA(n_components=1).fit(coords)
        return fit.components_.squeeze(0)

    def compute_parity_flip(self, coords, direction, origin):
        '''
        Uses the dot product of the average vector and the specified 
        vector to determine if vector in same, opposite, or parallel to most hits
        
        Inputs:
            - coords (N x 3): spatial coordinate array of the points in the primary cluster
            - direction (1 x 3): principal axis as set by the PCA
            - origin (1 x 3): starting point of the cluster

        Returns:
            - parity sign
        '''
<<<<<<< HEAD
        centered = coords - origin
        mean = np.mean(centered, axis=0)
        dot = np.dot(mean, direction)
        return np.sign(dot)
=======
        xyz_d = xyz_hit - origin
        xyz_avg = np.mean(xyz_d, axis=0)
        dot = np.dot(xyz_avg, vector)
        if dot > 0:
            return +1.
        elif dot < 0:
            return -1.
        return 0.

    @property
    def directions(self):
        return self._directions
>>>>>>> 466c02d8
<|MERGE_RESOLUTION|>--- conflicted
+++ resolved
@@ -177,22 +177,11 @@
         Returns:
             - parity sign
         '''
-<<<<<<< HEAD
         centered = coords - origin
         mean = np.mean(centered, axis=0)
         dot = np.dot(mean, direction)
         return np.sign(dot)
-=======
-        xyz_d = xyz_hit - origin
-        xyz_avg = np.mean(xyz_d, axis=0)
-        dot = np.dot(xyz_avg, vector)
-        if dot > 0:
-            return +1.
-        elif dot < 0:
-            return -1.
-        return 0.
 
     @property
     def directions(self):
-        return self._directions
->>>>>>> 466c02d8
+        return self._directions