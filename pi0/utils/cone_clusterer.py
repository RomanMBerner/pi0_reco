--- conflicted
+++ resolved
@@ -3,18 +3,6 @@
 from mlreco.utils.gnn.compton import filter_compton
 from mlreco.visualization.voxels import scatter_label
 from mlreco.utils.gnn.primary import assign_primaries_unique
-<<<<<<< HEAD
-from sklearn.cluster import DBSCAN
-from sklearn.neighbors import KNeighborsClassifier
-
-def cluster(positions, em_primaries, params=[14.107334041, 52.94032412, 5.86322059, 1.01], inclusive=True):
-    """
-    positions: Nx3 array of EM shower voxel positions
-    em_primaries: Nx3 array of EM primary positions
-    
-    if inclusive=True: returns a list of length len(em_primaries) containing np arrays, each of which contains the indices corresponding to the voxels in the cone of the corresponding EM primary; note that each voxel might thus have multiple labels
-    if inclusive=False: returns a tuple (arr of length len(em_primaries), arr of length len(positions)) corresponding to EM primary labels and the voxel labels; note that each voxel has a unique label
-=======
 from mlreco.utils import metrics
 
 # TODO make sure entire primary cluster is assigned even if it's outside the cone
@@ -71,7 +59,6 @@
     types: (???) Fivetypes label Tensor (N x 5)
 
     returns a list of length len(em_primaries) containing np arrays, each of which contains the indices corresponding to the voxels in the cone of the corresponding EM primary
->>>>>>> 3e8f4af8
     """
     length_factor = params[0]
     slope_percentile = params[1]
@@ -81,29 +68,14 @@
     dbscan = np.concatenate((positions, np.zeros((len(positions), 1)), dbscan), axis=1)
     
     clusts = form_clusters_new(dbscan)
-<<<<<<< HEAD
-    selected_voxels = []
-    true_voxels = []
-    
-    if len(clusts) == 0:
-        # assignn everything to first primary
-        selected_voxels.append(np.arange(len(dbscan)))
-        print('all clusters identified as Compton')
-        return selected_voxels
-    assigned_primaries = assign_primaries_unique(np.concatenate((em_primaries, np.zeros((len(em_primaries), 2))), axis=1), clusts, np.concatenate((positions, np.zeros((len(positions), 2))), axis=1)).astype(int)
-=======
     assigned_primaries = assign_primaries_unique(
             em_primaries, clusts, groups, use_labels=True).astype(int)
     selected_voxels = []
     true_voxels = []
     cone_params_list = []
->>>>>>> 3e8f4af8
     for i in range(len(assigned_primaries)):
         if assigned_primaries[i] != -1:
             c = clusts[assigned_primaries[i]]
-<<<<<<< HEAD
-            
-=======
 
             if return_truth:
                 group_ids = np.unique(groups[c][:, -1])
@@ -118,7 +90,6 @@
                 true_indices = np.where(np.logical_and(np.isin(groups[:, -1], group_ids), types[:, -1] >= 2))[0]
                 true_voxels.append(true_indices)
 
->>>>>>> 3e8f4af8
             p = em_primaries[i]
             em_point = p[:3]
 
@@ -147,14 +118,10 @@
             classified_indices = []
             # Should be able to vectorize operation. 
             for j in range(len(dbscan)):
-<<<<<<< HEAD
-                point = positions[j]
-=======
                 point = types[j]
                 if point[-1] < 2:
                     # ??? Why not != 2?
                     continue
->>>>>>> 3e8f4af8
                 coord = point[:3]
                 axis_dist = np.dot(coord - em_point, cone_axis)
                 if 0 <= axis_dist and axis_dist <= cone_length:
@@ -167,38 +134,8 @@
             selected_voxels.append(classified_indices)
         else:
             selected_voxels.append(np.array([]))
-<<<<<<< HEAD
-    
-    # don't require that each voxel can only be in one group
-    if inclusive:
-        return selected_voxels
-    
-    # require each voxel can only be in one group (order groups in descending size to overwrite large groups)
-    em_primary_labels = -np.ones(len(selected_voxels))
-    node_labels = -np.ones(len(positions))
-    lengths = []
-    for group in selected_voxels:
-        lengths.append(len(group))
-    sorter = np.argsort(lengths)[::-1]
-    for l in range(len(selected_voxels)):
-        if len(selected_voxels[sorter[l]]) > 0:
-            node_labels[selected_voxels[sorter[l]]] = l
-            em_primary_labels[sorter[l]] = l
-    
-    labeled = np.where(node_labels != -1)
-    unlabeled = np.where(node_labels == -1)
-    if len(labeled[0]) > 5 and len(unlabeled[0]) > 0:
-        classified_positions = positions[labeled]
-        unclassified_positions = positions[unlabeled]
-        cl = KNeighborsClassifier(n_neighbors=2)
-        cl.fit(classified_positions, node_labels[labeled])
-        node_labels[unlabeled] = cl.predict(unclassified_positions)
-    
-    return em_primary_labels, node_labels
-=======
 
     if return_truth:
         return true_voxels, selected_voxels, cone_params_list
     else:
-        return selected_voxels, cone_params_list
->>>>>>> 3e8f4af8
+        return selected_voxels, cone_params_list