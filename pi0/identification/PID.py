import numpy as np

class ElectronPhotonSeparator():

    def __init__(self, **kwargs):
        # TODO: this class could accept some config parameters
        pass

    def likelihood_fractions(self, reco_showers, sh_energy_masked):
        '''
        Obtain the electron- and photon likelihood fractions for the showers by looking at the dE/dx value at the very start of an EM shower.
        Inputs:
            - reco_showers (M x 1): Array of M shower objects (defined in chain.py)
            - sh_energy_masked (N x 5): All energy deposits (x,y,z,batch_id,edep) which have semantic segmentation 'shower'
        Returns:
            - L_electron (M x 1): Array of M electron likelihood fractions (one likelihood fraction per showers)
            - L_photon (M x 1): Array of M photon likelihood fraction (one likelihood fraction per showers)
        '''

        #Moyal fitted parameters for electron induced showers:
        # TODO: ADJUST PARAMETERS DEPENDING ON THE SAMPLE (e.g. e_scale_up corresponds to the weighting factor)
        e_scale_up     = 1. #6089.115655656354
        e_shift_dEdx   = 9.709773057401973
        e_squeeze_dEdx = 4.961465355579281

        #Moyal fitted parameters for photon induced showers:
        # TODO: ADJUST PARAMETERS DEPENDING ON THE SAMPLE (e.g. p_scale_up corresponds to the weighting factor)
        p_scale_up     = 1. #4471.081346220595
        p_shift_dEdx   = 10.232749303857846
        p_squeeze_dEdx = 2.5419640824853302

        # Define the radius of the sphere in which the edeps are summed up, and the pixel pitch
        radius      = 7.  # TODO: Adjust parameter
        pixel_pitch = 0.3 # [cm]

        # Loop over all shower objects, sum up the edeps in the sphere and calculate the likelihood fractions
        for sh_index, sh in enumerate(reco_showers):
            #print(' sh.start:      ', sh.start)
            #print(' sh.direction:  ', sh.direction)
            #print(' sh.voxels:     ', sh.voxels)
            #print(' sh.energy:     ', sh.energy)
            #print(' sh.pid:        ', sh.pid)
            #print(' sh.group_pred: ', sh.group_pred)
            #print(' sh.L_e:        ', sh.L_e)
            #print(' sh.L_p:        ', sh.L_p)
<<<<<<< HEAD
            
            #coords     = sh_energy_masked[sh.voxels][:,0:3] + 0.5 # add 0.5 in order to get the voxel middle
            #edeps      = sh_energy_masked[sh.voxels][:,4]
            # TODO: above method is not working anymore... -> Check the reason!
            coords     = np.array([sh_energy_masked[vox,0:3] + 0.5 for vox in sh.voxels]) # add 0.5 in order to get the voxel middle
            edeps      = np.array([sh_energy_masked[vox,4] for vox in sh.voxels])
            
=======

            coords     = sh_energy_masked[sh.voxels][:,0:3] + 0.5 # add 0.5 in order to get the voxel middle
            edeps      = sh_energy_masked[sh.voxels][:,4]

>>>>>>> df47604a
            summed_edeps = 0.

            for edep_index, edep in enumerate(edeps):
                diff = np.linalg.norm(sh.start - coords[edep_index])

                if diff < radius:
                    #print(' coords: ', coords[edep_index], ' \t edep: ', edep)
                    summed_edeps += edep

            dEdx = summed_edeps/(radius*pixel_pitch)
            #print(' summed_edeps: ', summed_edeps)
            #print(' dE/dx: ', dEdx)

            # Obtain likelihoods
            e_likelihood = self.moyal(dEdx, e_scale_up, e_shift_dEdx, e_squeeze_dEdx)
            p_likelihood = self.moyal(dEdx, p_scale_up, p_shift_dEdx, p_squeeze_dEdx)
            #print(' e_likelihood: ', e_likelihood)
            #print(' p_likelihood: ', p_likelihood)

            # Obtain likelihood fractions
<<<<<<< HEAD
            if (e_likelihood + p_likelihood) > 0:
                sh.L_e = e_likelihood / (e_likelihood + p_likelihood)
                sh.L_p = p_likelihood / (e_likelihood + p_likelihood)
            else:
                sh.L_e = -999.
                sh.L_p = -999.
            
=======
            sh.L_e = e_likelihood / (e_likelihood + p_likelihood)
            sh.L_p = p_likelihood / (e_likelihood + p_likelihood)

>>>>>>> df47604a
            if (sh.L_e + sh.L_p) < 0.999 or (sh.L_e + sh.L_p) > 1.001:
                print(' WARNING: L_tot = L_e + L_p =', sh.L_e + sh.L_p)

            '''
            if sh.L_e > sh.L_p:
                print(' L_e:   ', sh.L_e, ' <------ ELECTRON ')
                print(' L_p:   ', sh.L_p)
                print(' --- ')
            else:
                print(' L_e:   ', sh.L_e)
                print(' L_p:   ', sh.L_p, ' <------ PHOTON ')
                print(' --- ')
            '''

        return


    def moyal(self, dEdx, scale_up, shift_dEdx, squeeze_dEdx):
        return scale_up * 1./(np.sqrt(2.*np.pi)) * np.exp(-0.5*((squeeze_dEdx*dEdx-shift_dEdx)+np.exp(-(squeeze_dEdx*dEdx-shift_dEdx))))<|MERGE_RESOLUTION|>--- conflicted
+++ resolved
@@ -43,20 +43,10 @@
             #print(' sh.group_pred: ', sh.group_pred)
             #print(' sh.L_e:        ', sh.L_e)
             #print(' sh.L_p:        ', sh.L_p)
-<<<<<<< HEAD
-            
-            #coords     = sh_energy_masked[sh.voxels][:,0:3] + 0.5 # add 0.5 in order to get the voxel middle
-            #edeps      = sh_energy_masked[sh.voxels][:,4]
-            # TODO: above method is not working anymore... -> Check the reason!
-            coords     = np.array([sh_energy_masked[vox,0:3] + 0.5 for vox in sh.voxels]) # add 0.5 in order to get the voxel middle
-            edeps      = np.array([sh_energy_masked[vox,4] for vox in sh.voxels])
-            
-=======
 
             coords     = sh_energy_masked[sh.voxels][:,0:3] + 0.5 # add 0.5 in order to get the voxel middle
             edeps      = sh_energy_masked[sh.voxels][:,4]
 
->>>>>>> df47604a
             summed_edeps = 0.
 
             for edep_index, edep in enumerate(edeps):
@@ -77,19 +67,9 @@
             #print(' p_likelihood: ', p_likelihood)
 
             # Obtain likelihood fractions
-<<<<<<< HEAD
-            if (e_likelihood + p_likelihood) > 0:
-                sh.L_e = e_likelihood / (e_likelihood + p_likelihood)
-                sh.L_p = p_likelihood / (e_likelihood + p_likelihood)
-            else:
-                sh.L_e = -999.
-                sh.L_p = -999.
-            
-=======
             sh.L_e = e_likelihood / (e_likelihood + p_likelihood)
             sh.L_p = p_likelihood / (e_likelihood + p_likelihood)
 
->>>>>>> df47604a
             if (sh.L_e + sh.L_p) < 0.999 or (sh.L_e + sh.L_p) > 1.001:
                 print(' WARNING: L_tot = L_e + L_p =', sh.L_e + sh.L_p)
 
