import numpy as np
from numpy import linalg
import yaml
from copy import copy
from larcv import larcv
from .directions.estimator import FragmentEstimator, DirectionEstimator
from .cluster.start_finder import StartPointFinder
from .cluster.cone_clusterer import ConeClusterer
from .cluster.dbscan import DBSCANCluster
from .identification.matcher import Pi0Matcher
from mlreco.main_funcs import process_config, prepare
from mlreco.utils import CSVData
from mlreco.utils.ppn import uresnet_ppn_type_point_selector
<<<<<<< HEAD

=======
>>>>>>> 10ed1007

# Class that contains all the shower information
class Shower():
    def __init__(self, start=-np.ones(3), direction=-np.ones(3), voxels=[], energy=-1., pid=-1):
        self.start = start
        self.direction = direction
        self.voxels = voxels
        self.energy = energy
        self.pid = int(pid)

<<<<<<< HEAD
=======
    def __str__(self):
        return """ Shower  ID {}
        Start point: ({:0.2f},{:0.2f},{:0.2f})
        Direction  : ({:0.2f},{:0.2f},{:0.2f})
        Voxel count: {}
        Energy     : {}""".format(self.pid, *self.start, *self.direction, len(self.voxels), self.energy)
>>>>>>> 10ed1007

# Chain object class that loads and stores the chain parameters
class Pi0Chain():

    #Class constants
    IDX_SEMANTIC_ID = -1
    IDX_GROUP_ID = -2
    IDX_CLUSTER_ID = -3


    def __init__(self, io_cfg, chain_cfg, verbose=False):
        '''
        Initializes the chain from the configuration file
        '''
        # Initialize the data loader
        io_cfg = yaml.load(io_cfg,Loader=yaml.Loader)

        # Save config, initialize output
        self.cfg = chain_cfg
        self.verbose = verbose
        self.event = None
        self.output = {}
        self.true_info = {}
        self.reco_info = {}

        # Initialize log
        #log_path = chain_cfg['name']+'_log.csv'
        log_path = 'masses_fiducialized_' + str(chain_cfg['fiducialize']) + 'px.csv'
        print('Initialized Pi0 mass chain, log path:', log_path)
        self._log = CSVData(log_path)
        self._keys = ['event_id', 'pion_id', 'pion_mass']

        # If a network is specified, initialize the network
        self.network = False
        if chain_cfg['segment'] == 'uresnet' or chain_cfg['shower_start'] == 'ppn' or chain_cfg['shower_start'] == 'gnn':
            self.network = True
            with open(chain_cfg['net_cfg']) as cfg_file:
                net_cfg = yaml.load(cfg_file,Loader=yaml.Loader)
            io_cfg['model'] = net_cfg['model']
            io_cfg['trainval'] = net_cfg['trainval']

        # Initialize the fragment identifier
        self.frag_est = DBSCANCluster()

        # If a direction estimator is requested, initialize it
        if chain_cfg['shower_direction'] != 'label':
            self.dir_est = DirectionEstimator()

        # If a clusterer is requested, initialize it
        if chain_cfg['shower_cluster'] in ['cone', 'gnn']:
            self.clusterer = ConeClusterer()

        # If a pi0 identifier is requested, initialize it
        if chain_cfg['shower_match'] == 'proximity':
            self.matcher = Pi0Matcher()

        # Pre-process configuration
        process_config(io_cfg)

        # Instantiate "handlers" (IO tools)
        self.hs = prepare(io_cfg)
        self.data_set = iter(self.hs.data_io)


    def hs(self):
        return self.hs


    def data_set(self):
        return self.data_set


    def log(self, eid, pion_id, pion_mass):
        self._log.record(self._keys, [eid, pion_id, pion_mass])
        self._log.write()
        self._log.flush()


    def run(self):
        '''
        Runs the full Pi0 reconstruction chain, from 3D charge
        information to Pi0 masses for events that contain one
        or more Pi0 decay.
        '''
        n_events = len(self.hs.data_io)
        for i in range(n_events):
            self.run_loop()


    def select_overlap(self, a0, a1, overlap=True, dim=3):
        '''
        Given 2 arrays of shape (N,dim+) where dim indicates x,y,z voxel coordinates,
        compute the common points across 2 arrays and return index that corresponds to a0
        '''
        coords0 = a0[:,:dim].astype(np.int16)
        coords1 = a1[:,:dim].astype(np.int16)
        if overlap:
            idx = [ i for i in range(len(coords0)) if (coords0[i] == coords1).all(axis=1).any() ]
        else:
            idx = [ i for i in range(len(coords0)) if not (coords0[i] == coords1).all(axis=1).any() ]
        return idx


    def layout(self, width=1024, height=768, xrange=(0,768), yrange=(0,768), zrange=(0,768), dark=False, aspectmode='cube' ):
        import plotly.graph_objs as go

        layout = go.Layout(
            showlegend=True,
            legend=dict(x=1.01,y=0.95),
            width=width,
            height=height,
            hovermode='closest',
            margin=dict(l=0,r=0,b=0,t=0),
            #template='plotly_dark',
            uirevision = 'same',
            scene = dict(xaxis = dict(nticks=10, range = xrange, showticklabels=True, title='x'),
                         yaxis = dict(nticks=10, range = yrange, showticklabels=True, title='y'),
                         zaxis = dict(nticks=10, range = zrange, showticklabels=True, title='z'),
                         aspectmode=aspectmode)
        )
        if dark: layout.template = 'plotly_dark'
        return layout


    def run_loop(self):
        '''
        Runs the full Pi0 reconstruction chain on a single event,
        from 3D charge information to Pi0 masses for events that
        contain one or more Pi0 decay.
        '''
        # Reset output
        self.output = {}
        
        self.reco_info['n_pi0']                  = 0    # [-]
        self.reco_info['n_gammas']               = 0    # [-]
        self.reco_info['matches']                = []   # [-]
        self.reco_info['gamma_mom']              = []   # [MeV/c]
        self.reco_info['gamma_dir']              = []   # [x,y,z]
        self.reco_info['gamma_start']            = []   # [x,y,z] # pi0->2gamma vertex
        self.reco_info['gamma_edep']             = []   # [MeV]
        self.reco_info['gamma_pid']              = []   # [-]
        self.reco_info['gamma_voxels_mask']      = []   # [-]
        self.reco_info['gamma_n_voxels_mask']    = []   # [-]
        self.reco_info['gamma_voxels']           = []   # [-]
        self.reco_info['gamma_n_voxels']         = []   # [-]
        self.reco_info['gamma_angle']            = []   # [rad]
        self.reco_info['pi0_mass']               = []   # [MeV/c2]
        self.reco_info['OOFV']                   = []   # [-]

        # Load data
        if not self.network:
            event = next(self.data_set)
            event_id = event['index'][0]
        else:
            event, self.output['forward'] = self.hs.trainer.forward(self.data_set)
            for key in event.keys():
                if key != 'particles':
                    event[key] = event[key][0]
            event_id = event['index']

        self.event = event

        # Check input
        self.infer_inputs(event)

        # Set the semantics
        self.infer_semantics(event)

        # Extract true information about pi0 -> gamma + gamma
        self.extract_true_information(event)

        # Filter out ghosts
        self.filter_ghosts(event)

        # Reconstruct energy
        self.charge_to_energy(event)

        # Check data dimensions
        assert self.output['energy' ].shape == self.output['charge'].shape
        assert self.output['energy' ].shape == self.output['segment'].shape

        # Identify shower starting points, skip if there is less than 2 (no pi0)
        self.reconstruct_shower_starts(event)
        if len(self.output['showers']) < 2:
            if self.verbose:
                print('No shower start point found in event', event_id)
            return

        # Form shower fragments
        self.reconstruct_shower_fragments(event)
        if len(self.output['showers']) < 2:
            if self.verbose:
                print('No shower fragment found in event', event_id)
            return []

        # Reconstruct shower direction vectors
        self.reconstruct_shower_directions(event)

        # Reconstruct shower cluster
        self.reconstruct_shower_cluster(event)

        # Reconstruct shower energy
        self.reconstruct_shower_energy(event)

        # Identify pi0 decays
        self.identify_pi0(event)
        if not len(self.output['matches']):
            if self.verbose:
                print('No pi0 found in event', event_id)
            return

        # Make fiducialization (put shower number to self.output['OOFV'] if >0 edep of the shower is OOFV)
        # This is relatively strict -> might want to add the shower to OOFV
        # only if a certain fraction of all edeps is OOFV
        self.fiducialize(event)

        # Compute masses
        masses = self.pi0_mass()

        # Log masses
        for i, m in enumerate(masses):
            self.log(event_id, i, m)

        # Extract reco information about pi0 -> gamma + gamma
        self.extract_reco_information(event)


    def infer_inputs(self,event):
        if self.cfg['deghost'] == "label" or self.cfg['segment'] == 'label':
            assert 'segment_label' in event
        if self.cfg['charge2energy'] == 'label':
            assert 'energy_label' in event
            self.output['energy_label'] = copy(event['energy_label'])
        if 'label' in [ self.cfg['shower_fragment'], self.cfg['shower_direction'],
                        self.cfg['shower_cluster'], self.cfg['shower_energy'] ]:
            assert self.cfg['shower_start'] == 'label'
        if self.cfg['shower_start'] == 'label':
            assert 'particles' in event
        if self.cfg['shower_fragment'] == 'label' or self.cfg['shower_cluster'] == 'label':
            assert 'cluster_label' in event
            self.output['cluster_label'] = copy(event['cluster_label'])

        self.output['charge'] = copy(event['input_data'])

        assert not 'segment_label' in event or event['segment_label'].shape == event['input_data'].shape
        assert not 'energy_label'  in event or event['energy_label' ].shape == event['input_data'].shape


    def infer_semantics(self, event):
        if self.cfg['segment'] == 'label':
            self.output['segment'] = event['segment_label']

        elif self.cfg['segment'] == 'uresnet':
            # Get the segmentation output of the network
            res = self.output['forward']
            # Argmax to determine most probable label
            self.output['segment'] = copy(event['segment_label'])
            self.output['segment'][:,-1] = np.argmax(res['segmentation'][0], axis=1)
        else:
            raise ValueError('Semantic segmentation method not recognized:', self.cfg['segment'])

        self.output['shower_mask'] = np.where(self.output['segment'][:,-1] == larcv.kShapeShower)
        for tag in ['cluster_label']:
            if not tag in self.output: continue
            segment = self.output['segment']
            shower_segment = segment[self.output['shower_mask']]
            masked_label = []
            label = self.output[tag]
            for idx, particle in enumerate(event['particles'][0]):
                label_segment = label[np.where(label[:,self.IDX_CLUSTER_ID] == particle.id())]
                if not particle.shape() == larcv.kShapeShower:
                    masked_label.append(label_segment)
                    continue
                valid_idx = self.select_overlap(label_segment,shower_segment)
                masked_label.append(label_segment[valid_idx])
            self.output[tag] = np.concatenate(masked_label)


    def filter_ghosts(self, event):
        '''
        Removes ghost points from the charge tensor
        '''
        mask = None
        if self.cfg['deghost'] == 'label':
            mask = np.where(event['segment_label'][:,-1] != 5)[0]

        elif self.cfg['deghost'] == 'uresnet':
            # Get the segmentation output of the network
            res = self.output['forward']
            # Argmax to determine most probable label
            pred_ghost = np.argmax(res['ghost'][0], axis=1)
            mask = np.where(pred_ghost == 0)[0]

        elif self.cfg['deghost']:
            raise ValueError('De-ghosting method not recognized:', self.cfg['deghost'])

        else:
            # no de-ghosting needed: return!
            return

        if 'charge'  in self.output: self.output['charge' ] = self.output['charge' ][mask]
        if 'segment' in self.output: self.output['segment'] = self.output['segment'][mask]
        if 'energy_label' in self.output: self.output['energy_label'] = self.output['energy_label'][mask]

        for tag in ['cluster_label']:
            if not tag in self.output: continue
            segment = self.output['segment']
            shower_segment = segment[self.output['shower_mask']]
            masked_label = []
            label = self.output[tag]
            for idx, particle in enumerate(event['particles']):
                label_segment = label[np.where(label[:,self.IDX_CLUSTER_ID] == particle.id())]
                if not particle.shape() == larcv.kShapeShower:
                    masked_label.append(label_segment)
                    continue
                valid_idx = self.select_overlap(label_segment,shower_segment)
                masked_label.append(label_segment[valid_idx])
            self.output[tag] = np.concatenate(masked_label)


    def charge_to_energy(self, event):
        '''
        Reconstructs energy deposition from charge
        '''
        if self.cfg['charge2energy'] is None:
            self.output['energy'] = copy(self.output['charge'])

        elif self.cfg['charge2energy'] == 'label':
            self.output['energy'] = self.output['energy_label']

        elif self.cfg['charge2energy'] == 'constant':
            reco = self.cfg['charge2energy_cst']*self.output['charge'][:,-1]
            self.output['energy'] = copy(self.output['charge'])
            self.output['energy'][:,-1] = reco

        elif self.cfg['charge2energy'] == 'average':
            self.output['energy'] = copy(self.output['charge'])
            self.output['energy'][:,-1] = self.cfg['charge2energy_average']

        elif self.cfg['charge2energy'] == 'full':
            raise NotImplementedError('Proper energy reconstruction not implemented yet')

        elif self.cfg['charge2energy'] == 'enet':
            raise NotImplementedError('ENet not implemented yet')

        else:
            raise ValueError('Energy reconstruction method not recognized:', self.cfg['charge2energy'])


    def reconstruct_shower_starts(self, event):
        '''
        Identify starting points of showers. Points should be ordered by the definiteness of a shower
        '''
        if self.cfg['shower_start'] == 'label':
            # Find showers
            particles = event['particles'][0]
            points = event['ppn_label']
            points = points[np.where(points[:,-2]==larcv.kShapeShower)]
            order  = np.argsort([particles[int(points[i,-1])].energy_deposit() for i in range(len(points))])
            if not self.cfg['shower_cluster'] == 'label':
                self.output['showers'] = [Shower(start=points[i,:3],pid=points[i,-1]) for i in order]
            else:
                # create a list of group labels
                primaries = {}
                for i,p in enumerate(particles):
                    if p.group_id() < 0: continue
                    if not p.shape() == larcv.kShapeShower: continue
                    if not p.group_id() in primaries: primaries[p.group_id()] = p
                    elif p.position().t() < primaries[p.group_id()].position().t():
                        primaries[p.group_id()] = p
                    #print(i,p.id(),p.shape(),p.pdg_code(),p.creation_process())
                showers = []
                for gid,p in primaries.items():
                    # find a point defined by ppn
                    start = points[points[:,-1] == p.id()]
                    assert len(start) < 2
                    if len(start) == 0:
                        print('Ignoring a true shower due to not finding PPN label point!')
                        print('ID =',p.id())
                        print(p.dump())
                        continue
                    showers.append(Shower(start=start[0,:3],pid=int(p.id())))
                self.output['showers'] = showers

        elif self.cfg['shower_start'] == 'ppn':
            from mlreco.utils.ppn import uresnet_ppn_type_point_selector
            shower_score_index = -1 * (int(larcv.kShapeUnknown) - int(larcv.kShapeShower))
            point_score_index  = -1 * (int(larcv.kShapeUnknown) + 1)
            points = uresnet_ppn_type_point_selector([event['input_data']],self.output['forward'])
            #points = points[np.where(points[:,shower_score_index] > self.cfg.get('shower_score_threshold',0.5))]
            points = points[0][np.where(points[0][:,shower_score_index] > self.cfg.get('shower_score_threshold',0.5))]
            total_score = points[:,shower_score_index] * points[:,point_score_index]
            order  = np.argsort(total_score)
            self.output['showers'] = [Shower(start=points[i,:3],pid=int(i)) for i in order]

        elif self.cfg['shower_start'] == 'gnn':
            # Use the node predictions to find primary nodes
            if not 'node_pred' in self.output['forward']: 
                self.output['showers'] = []
                return
            primaries = np.where(np.argmax(self.output['forward']['node_pred'][0], axis=1))[0]
            if not len(primaries):
                self.output['showers'] = []
                return
            primary_clusts = self.output['forward']['shower_fragments'][0][primaries]
            start_finder = StartPointFinder()
            start_points = start_finder.find_start_points(self.output['energy'][:,:3], primary_clusts) 
            self.output['showers'] = [Shower(start=p,pid=int(i)) for i, p in enumerate(start_points)]

        else:
            raise ValueError('EM shower primary identifiation method not recognized:', self.cfg['shower_start'])


    def reconstruct_shower_fragments(self,event):
        '''
        Cluster shower pixels (fragmentation) per shower start point
        '''
        self.output['shower_fragments']   = []
        self.output['leftover_energy']    = []
        self.output['leftover_fragments'] = []
        if not len(self.output['shower_mask']):
            return
        # Assign clusters
        points = self.output['energy']
        shower_starts = np.array([s.start for s in self.output['showers']])
        shower_points = self.output['energy'][self.output['shower_mask']]

        if self.cfg['shower_fragment'] == 'label':
            if not self.cfg['shower_start'] == 'label':
                raise ValueError('shower_fragment being "label" requires shower_start to be also "label"!')

            clusts = []
            showers = []
            for shower in self.output['showers']:
                pid = shower.pid
                # obtain the list of true cluster points
                mask = np.where(self.output['cluster_label'][:,self.IDX_CLUSTER_ID] == pid)[0]
                cluster = self.output['cluster_label'][mask]
                # now select shower energy depositions that is in the list (can't just slice by "mask" as size is different)
                cluster = self.select_overlap(shower_points,cluster)
                if len(cluster) < 1:
                    continue
                clusts.append(cluster)
                showers.append(shower)
            self.output['showers'] = showers
            self.output['shower_fragments'] = clusts

            # compute remaining points
            remain = shower_points
            if len(clusts):
                used = np.unique(np.concatenate(clusts)).astype(np.int32)
                remain = [i for i in range(len(shower_points)) if not i in used]
                remain = shower_points[remain]
            if len(remain) < 1:
                return
            remain_labels = self.frag_est.make_shower_frags(remain)
            remain_points = remain[np.where(remain_labels == -1)]
            self.output['leftover_energy'] = self.select_overlap(shower_points,remain_points)
            for idx in range(np.max(remain_labels)):
                remain_cluster = remain[np.where(remain_labels == idx)]
                self.output['leftover_fragments'].append(self.select_overlap(shower_points,remain_cluster))

        elif self.cfg['shower_fragment'] == 'dbscan':
            showers = []
            if len(shower_points)<1:
                self.output['showers'] = showers
            else:
                clusts, remaining_clusts, remaining_energy = self.frag_est.create_clusters(shower_points, shower_starts)
                assert len(clusts) == len(self.output['showers'])
                for idx, cluster in enumerate(clusts):
                    if len(cluster) < 1: continue
                    showers.append(self.output['showers'][idx])
                    self.output['shower_fragments'].append(cluster)
                self.output['showers'] = showers
                self.output['leftover_fragments'] = remaining_clusts
                self.output['leftover_energy']    = remaining_energy

        elif self.cfg['shower_fragment'] == 'gnn':
            mapping = {idx:i for (i, idx) in enumerate(self.output['shower_mask'][0])}
            clusts = np.array([np.array([mapping[i] for i in c]) for c in self.output['forward']['shower_fragments'][0]])
            primaries = np.where(np.argmax(self.output['forward']['node_pred'][0], axis=1))[0]
            others = [i for i in range(len(clusts)) if i not in primaries]
            labels = -np.ones(len(shower_points))
            for i, c in enumerate(clusts):
                labels[c] = i
            self.output['shower_fragments'] = clusts[primaries]
            self.output['leftover_fragments'] = clusts[others]
            self.output['remaining_energy'] = np.where(labels == -1)[0]

        else:
            raise ValueError('Shower fragment reconstruction method not recognized:', self.cfg['shower_fragment'])


    def reconstruct_shower_directions(self, event):
        '''
        Reconstructs the direction of the showers
        '''
        if self.cfg['shower_direction'] == 'label':
            for shower in self.output['showers']:
                part = event['particles'][0][int(shower.pid)]
                mom = [part.px(), part.py(), part.pz()]
                shower.direction = list(np.array(mom)/np.linalg.norm(mom))

        elif self.cfg['shower_direction'] == 'pca' or self.cfg['shower_direction'] == 'cent':
            # Apply DBSCAN, PCA on the touching cluster to get angles
            algo = self.cfg['shower_direction']
            shower_points = self.output['energy'][self.output['shower_mask']]
            starts = np.array([s.start for s in self.output['showers']])
            fragments = [shower_points[inds] for inds in self.output['shower_fragments']]
            try:
                res = self.dir_est.get_directions(starts, fragments, max_distance=float('inf'), mode=algo)
            except AssertionError as err: # Cluster was not found for at least one primary
                if self.verbose:
                    print('Error in direction reconstruction:', err)
                res = [[0., 0., 0.] for _ in range(len(self.output['showers']))]

            for i, shower in enumerate(self.output['showers']):
                shower.direction = res[i]

        else:
            raise ValueError('Shower direction reconstruction method not recognized:', self.cfg['shower_direction'])


    def reconstruct_shower_cluster(self,event):
        '''
        Cluster shower fragments and left-over pixels
        '''
        if len(self.output['shower_fragments']) < 1:
            return
        if self.cfg['shower_cluster'] == 'label':
            # Require the shower definition (= list of start points) match with true cluster definition
            if not self.cfg['shower_start'] == 'label':
                raise ValueError('shower_cluster value "label" must be combined with shower_start "label"!')
            # Obtain a true cluster
            segment = self.output['segment']
            shower_points = self.output['energy'][self.output['shower_mask']]

            particles = event['particles'][0]
            for shower in self.output['showers']:
                gid = particles[shower.pid].group_id()
                mask = np.where(self.output['cluster_label'][:,self.IDX_GROUP_ID] == gid)[0]
                points = self.output['cluster_label'][mask]
                valid_idx = self.select_overlap(shower_points,points)
                shower.voxels = valid_idx

        elif self.cfg['shower_cluster'] == 'cone':
            self.merge_fragments(event)
            self.merge_leftovers(event)

        elif self.cfg['shower_cluster'] == 'gnn':
            mapping = {idx:i for (i, idx) in enumerate(self.output['shower_mask'][0])}
            clusts = np.array([np.array([mapping[i] for i in c]) for c in self.output['forward']['shower_fragments'][0]])
            primaries = np.where(np.argmax(self.output['forward']['node_pred'][0], axis=1))[0]
            edge_index = self.output['forward']['edge_index'][0]
            edge_pred = self.output['forward']['edge_pred'][0]
            on_mask = np.where(np.argmax(edge_pred, axis=1))[0]
            from mlreco.utils.gnn.evaluation import node_assignment_bipartite
            group_ids = node_assignment_bipartite(edge_index[on_mask], edge_pred[on_mask,1], primaries, len(clusts))
            frags, left_frags = [], []
            for i in np.unique(group_ids):
                idxs = np.where(group_ids == i)[0]
                if i in primaries:
                    frags.append(np.concatenate([clusts[j] for j in idxs]))
                else:
                    assert len(idxs) == 1
                    left_frags.append(clusts[idxs[0]])
            for i, s in enumerate(self.output['showers']):
                s.voxels = frags[i]
            self.output['shower_fragments'] = frags
            self.output['leftover_fragments'] = left_frags
            #self.merge_leftovers(event)

        else:
            raise ValueError('Merge shower fragments method not recognized:', self.cfg['shower_cluster'])


    def merge_fragments(self, event):
        '''
        Merge shower fragments with assigned start point
        '''
        from pi0.cluster.fragment_merger import group_fragments
        impact_parameter = float(self.cfg['shower_cluster_params']['IP'])
        radiation_length = float(self.cfg['shower_cluster_params']['Distance'])
        shower_points = self.output['energy'][self.output['shower_mask']]
        fragments = []
        for i, s in enumerate(self.output['showers']):
            start = s.start
            voxel = shower_points[self.output['shower_fragments'][i]]
            fragments.append([start,voxel])

        roots, groups, pairs = group_fragments(fragments, dist_prep=impact_parameter, dist_rad=radiation_length)
        assert(len(roots) == len(groups))
        # loop over groups and merge fragments
        showers = []
        fragments = []
        for idx,root in enumerate(roots):
            # merge secondaries
            showers.append(self.output['showers'][root])
            secondaries = [self.output['shower_fragments'][fidx] for fidx in groups[idx]]
            fragments.append(np.concatenate(secondaries))
        self.output['showers'] = showers
        self.output['shower_fragments'] = fragments


    def merge_leftovers(self, event):
        '''
        Merge leftover fragments (w/o start point) and leftover pixels
        '''
        # Fits cones to each shower, adds energies within that cone
        starts = np.array([s.start for s in self.output['showers']])
        dirs = np.array([s.direction for s in self.output['showers']])
        shower_energy = self.output['energy'][self.output['shower_mask']]
        #print(self.output['leftover_fragments'][0].type)
        remaining_inds = np.concatenate(self.output['leftover_fragments'] + [self.output['leftover_energy']]).astype(np.int32)
        if len(remaining_inds) < 1:
            for i, shower in enumerate(self.output['showers']):
                shower.voxels = self.output['shower_fragments'][i]
            return

        remaining_energy = shower_energy[remaining_inds]
        fragments = [shower_energy[ind] for ind in self.output['shower_fragments']]
        pred = self.clusterer.fit_predict(remaining_energy, starts, fragments, dirs)

        for i, shower in enumerate(self.output['showers']):
            merging_inds = remaining_inds[np.where(pred == i)]
            shower.voxels = np.concatenate([self.output['shower_fragments'][i],merging_inds])


    def reconstruct_shower_energy(self, event):

        if self.cfg['shower_energy'] == 'label':
            if not self.cfg['shower_start'] == 'label':
                raise ValueError('shower_energy value "label" must be combined with shower_start "label"!')
            particles = event['particles'][0]
            for s in self.output['showers']:
                s.energy = particles[s.pid].energy_init()

        elif self.cfg['shower_energy'] == 'pixel_sum':
            for s in self.output['showers']:
                s.energy = np.sum(self.output['energy'][self.output['shower_mask']][s.voxels][:,-1])

        else:
            raise ValueError('shower_energy method not recognized:', self.cfg['shower_energy'])


    def identify_pi0(self, event):
        '''
        Proposes pi0 candidates (match two showers)
        '''
        self.output['matches'] = []
        self.output['vertices'] = []
        n_showers = len(self.output['showers'])
        if self.cfg['shower_match'] == 'label':
            # Make the pairs based on parent track id
            shower_lists = {}
            for idx, shower in enumerate(self.output['showers']):
                part = event['particles'][0][shower.pid]
                if not part.parent_pdg_code() == 111:
                    continue
                if not part.parent_track_id() in shower_lists:
                    shower_lists[part.parent_track_id()] = [part.position(),idx]
                else:
                    shower_lists[part.parent_track_id()].append(idx)

            for parent, pids in shower_lists.items():
                if len(pids) <= 2:
                    continue
                elif len(pids) == 3:
                    pair = pids[1:]
                    pos  = [pids[0].x(),pids[0].y(),pids[0].z()]
                    self.output['matches'].append(pids[1:])
                    self.output['vertices'].append(pos)
                if len(pids) > 3:
                    print('WARNING: in identify_pi0, ignoring >2 particle pairs from the shared parent...')
                    for p in pids[1:]:
                        print('ID =',p)
                        print(event['particles'][0][p].dump())

            """
            # Get the creation point of each particle. If two gammas originate from the same point,
            # It is most likely a pi0 decay.
            creations = []
            for shower in self.output['showers']:
                part = event['particles'][0][shower.pid]
                creations.append([part.position().x(), part.position().y(), part.position().z()])

            for i, ci in enumerate(creations):
                for j in range(i+1,n_showers):
                    if (np.array(ci) == np.array(creations[j])).all():
                        self.output['matches'].append([i,j])
                        self.output['vertices'].append(ci)
            """
            
            return self.output['matches']

        elif self.cfg['shower_match'] == 'proximity':
            # Pair closest shower vectors
            points = np.array([s.start for s in self.output['showers']])
            dirs = np.array([s.direction for s in self.output['showers']])
            try:
                self.output['matches'], self.output['vertices'], dists =\
                    self.matcher.find_matches(points, dirs, self.output['segment'])

            except ValueError as err:
                if self.verbose:
                    print('Error in PID:', err)
                return

            if self.cfg['refit_dir']:
                for i, match in enumerate(self.output['matches']):
                    idx1, idx2 = match
                    v = np.array(self.output['vertices'][i])
                    for shower_idx in [idx1,idx2]:
                        new_dir = np.array(points[shower_idx]) - v
                        self.output['showers'][shower_idx].direction = new_dir/np.linalg.norm(new_dir)

            # Below commented out as the clustering stage relies on ordering of merging fragments and
            #       grouping of fragments. Simply re-calling that function at this point with an updated
            #       angle calculation may not be a good idea (i.e. could merge 2 big showers by repeating
            #       merge fragments inside the reconstruct_shower_cluster function).
            #if self.cfg['shower_energy'] == 'cone' and self.cfg['refit_cone']:
            #    self.reconstruct_shower_energy(event)

        else:
            raise ValueError('Shower matching method not recognized:', self.cfg['shower_match'])


    def fiducialize(self, event):
        '''
        If a shower has edeps Out Of Fiducial Volume (OOFV), put the shower number to self.output['OOFV']
        '''
        self.output['OOFV'] = []
        
        if self.cfg['fiducialize'] > 0:
            #print(' Fiducialization: ', self.cfg['fiducialize'], ' pixels from boundary.')
            pass
        elif self.cfg['fiducialize'] == 0:
            #print(' No fiducialization to be done.')
            return self.output['OOFV']
        else:
            raise ValueError('fiducialize method (in chain.py) not recognized. Require integer >= 0. You entered:', self.cfg['fiducialize'])

        energy      = self.output['energy']
        shower_mask = self.output['shower_mask']

        # Obtain shower's info: x,y,z,batch_id,e_deposited
        shower_counter = 0
        for s in self.output['showers']: # s is shower object
            s.x        = energy[shower_mask][s.voxels][:,0]
            s.y        = energy[shower_mask][s.voxels][:,1]
            s.z        = energy[shower_mask][s.voxels][:,2]
            s.batch_id = energy[shower_mask][s.voxels][:,3]
            s.edep     = energy[shower_mask][s.voxels][:,4]
            coords     = np.array((s.x,s.y,s.z))

            # If at least one edep is OOFV: Put shower number to list self.output['OOFV']
            if ( np.any(coords<self.cfg['fiducialize']) or np.any(coords>(767-self.cfg['fiducialize'])) ):
                self.output['OOFV'].append(shower_counter)

            shower_counter += 1
        return self.output['OOFV']


    def pi0_mass(self):
        '''
        Reconstructs the pi0 mass
        '''
        from math import sqrt
        masses = []
        
        for match in self.output['matches']:
            idx1, idx2 = match

            # Do not use the pi0 decay if at least one of the showers has edeps OOFV:
            if (idx1 in self.output['OOFV'] or idx2 in self.output['OOFV']):
                if self.verbose:
                    print('Shower edeps close to LAr volume edge -> skip this pi0 in event ', self.event['index'])
                continue
            s1, s2 = self.output['showers'][idx1], self.output['showers'][idx2]
            e1, e2 = s1.energy, s2.energy
            t1, t2 = s1.direction, s2.direction
            costheta = np.dot(t1, t2)
            if abs(costheta) > 1.:
                print(' WARNING: costheta = np.dot(sh1.dir, sh2.dir) > 1. sh1.dir = ', t1, ', sh2.dir = ', t2, 'costheta = ', costheta)
                masses.append(-9)
                continue
            #if e1 < 35. or e2 < 35.:
            #    masses.append(-3)
            #    continue
            masses.append(sqrt(2.*e1*e2*(1.-costheta)))
        self.output['masses'] = masses
        return masses


    def extract_true_information(self, event):
        '''
        Obtain true informations about pi0s and gammas originated from pi0 decays and dump
        it to self.true_info['<variable>']
        '''
        import math
        import numpy as np

        self.true_info['ev_id']             = self.event['index'] # [-]
        self.true_info['n_pi0']             = 0                   # [-]
        self.true_info['n_gammas']          = 0                   # [-]
        self.true_info['pi0_track_ids']     = []                  # [-]
        self.true_info['gamma_group_ids']   = []                  # [-]
        self.true_info['gamma_mom']         = []                  # [MeV/c]
        self.true_info['gamma_dir']         = []                  # [x,y,z]
        self.true_info['gamma_first_step']  = []                  # [x,y,z] # Pos of 1st energy deposition
        self.true_info['gamma_pos']         = []                  # [x,y,z] # pi0 -> gamma+gamma vertex
        self.true_info['gamma_ekin']        = []                  # [MeV] # initial energy of photon,
                                                                          # = np.sqrt(p.px()**2+p.py()**2+p.pz()**2)
        self.true_info['gamma_edep']        = []                  # [MeV]
        self.true_info['gamma_n_voxels']    = []                  # [-]
        self.true_info['OOFV']              = []                  # [-]
        self.true_info['gamma_angle']       = []                  # [rad]
        self.true_info['pi0_mass']          = []                  # [MeV]

        for particle in range(len(self.event['particles'][0])):
            p = self.event['particles'][0][particle]
            #print(p.dump())
            if p.parent_pdg_code() == 111 and p.pdg_code() == 22:
                self.true_info['n_gammas'] += 1
                if p.parent_track_id() not in self.true_info['pi0_track_ids']:
                    self.true_info['n_pi0'] += 1
                    self.true_info['pi0_track_ids'].append(p.parent_track_id())
                    self.true_info['gamma_mom'].append([p.px(),p.py(),p.pz()])
                    direction = [p.px(),p.py(),p.pz()]/np.linalg.norm([p.px(),p.py(),p.pz()])
                    self.true_info['gamma_dir'].append(direction)
                    first_step = [p.first_step().x(),p.first_step().y(),p.first_step().z()]
                    self.true_info['gamma_first_step'].append(first_step)
                    self.true_info['gamma_pos'].append([p.x(),p.y(),p.z()])
                    self.true_info['gamma_ekin'].append(p.energy_init())
                    self.true_info['gamma_edep'].append(p.energy_deposit())
                else:
                    # check if pi0_trackID corresponds to latest one (in order to not assign the photon to a wrong parent)
                    if p.parent_track_id() == self.true_info['pi0_track_ids'][-1]:
                        self.true_info['pi0_track_ids'].append(p.parent_track_id())
                        self.true_info['gamma_mom'].append([p.px(),p.py(),p.pz()])
                        direction = [p.px(),p.py(),p.pz()]/np.linalg.norm([p.px(),p.py(),p.pz()])
                        self.true_info['gamma_dir'].append(direction)
                        first_step = [p.first_step().x(),p.first_step().y(),p.first_step().z()]
                        self.true_info['gamma_first_step'].append(first_step)
                        self.true_info['gamma_pos'].append([p.x(),p.y(),p.z()])
                        self.true_info['gamma_ekin'].append(p.energy_init())
                        self.true_info['gamma_edep'].append(p.energy_deposit())

                        # Costheta and pi0 mass
                        dir_1 = self.true_info['gamma_dir'][-1]
                        dir_2 = self.true_info['gamma_dir'][-2]
                        costheta = np.dot(dir_1,dir_2)
                        if abs(costheta) > 1.:
                            print(' WARNING: costheta = np.dot(sh1.dir, sh2.dir) = ', costheta, ' > 1.')
                            self.true_info['gamma_angle'].append(-9)
                            self.true_info['gamma_angle'].append(-9)
                            self.true_info['pi0_mass'].append(-9)
                            self.true_info['pi0_mass'].append(-9)
                        else:
                            self.true_info['gamma_angle'].append(np.arccos(costheta))
                            self.true_info['gamma_angle'].append(np.arccos(costheta))
                            ekin_1 = self.true_info['gamma_ekin'][-1]
                            ekin_2 = self.true_info['gamma_ekin'][-2]
                            self.true_info['pi0_mass'].append(math.sqrt(2.*ekin_1*ekin_2*(1.-costheta)))
                            self.true_info['pi0_mass'].append(math.sqrt(2.*ekin_1*ekin_2*(1.-costheta)))
                    else:
                        print('WARNING: Assigning a gamma to the wrong parent (extract_true_information() in chain.py) ...')


        # Produce list of lists with: group IDs and particle IDs of gamma showers
        for particle in range(len(self.event['particles'][0])):
            p = self.event['particles'][0][particle]
            if p.parent_track_id() in self.true_info['pi0_track_ids'] and p.pdg_code() == 22:
                self.true_info['gamma_group_ids'].append([p.group_id()])

        if self.true_info['n_gammas'] > 0:
            self.true_info['gamma_particle_ids'] = [[] for _ in range(self.true_info['n_gammas'])]
            # gamma_particle_ids is a list of n lists (n = number of gammas) with particle IDs of each shower
            counter = 0
            for particle in range(len(self.event['particles'][0])):
                p = self.event['particles'][0][particle]
                if p.parent_pdg_code() == 111 and p.pdg_code() == 22:
                    self.true_info['gamma_particle_ids'][counter].append(p.id())
                    counter += 1

            for particle in range(len(self.event['particles'][0])):
                p = self.event['particles'][0][particle]
                for gamma in range(self.true_info['n_gammas']):
                    if p.parent_id() in self.true_info['gamma_particle_ids'][gamma] and p.id() not in self.true_info['gamma_particle_ids'][gamma]:
                        self.true_info['gamma_particle_ids'][gamma].append(p.id())
        else:
            self.true_info['gamma_particle_ids'] = []


        # Loop over all clusters and get voxels for every true gamma shower
        # Note: using parser 'parse_cluster3d_full', one can obtain a cluster via
        # clusters = self.event['cluster_label'] where the entries are
        # x,y,z,batch_id,voxel_value,cluster_id,group_id,semantic_type   
        if self.true_info['n_gammas'] > 0:
            self.true_info['gamma_voxels'] = [[] for _ in range(self.true_info['n_gammas'])]
            # gamma_voxels is a list of n lists (n = number of gammas) with voxel coordinates of each shower
            clusters = self.event['cluster_label']
            for cluster_index, edep in enumerate(clusters):
                for group_index, group in enumerate(self.true_info['gamma_group_ids']):
                    if edep[6] == group[0]:
                        self.true_info['gamma_voxels'][group_index].append([edep[0],edep[1],edep[2]])
            for index, gamma in enumerate(self.true_info['gamma_voxels']):
                self.true_info['gamma_n_voxels'].append(len(self.true_info['gamma_voxels'][index]))
        else:
            self.true_info['gamma_voxels'] = []


        # Out-Of-Fiducial-Volume (OOFV) information:
        # If at least one edep is OOFV: Put shower number to list self.output['OOFV']
        # This is relatively strict -> might want to add the shower to OOFV
        # only if a certain fraction of all edeps is OOFV
        for shower_index, shower in enumerate(self.true_info['gamma_voxels']):
            for edep in range(len(shower)):
                coordinate = np.array((shower[edep][0],shower[edep][1],shower[edep][2]))
                if ( np.any(coordinate<self.cfg['fiducialize']) or np.any(coordinate>(767-self.cfg['fiducialize'])) ):
                    self.true_info['OOFV'].append(shower_index)
                    break
        return


    def extract_reco_information(self, event):
        '''
        Obtain reconstructed informations about pi0s and gammas originated from pi0 decays and dump
        it to self.reco_info['<variable>']
        '''
        import math

        self.reco_info['ev_id']                  = self.event['index']              # [-]
        self.reco_info['n_pi0']                  = len(self.output['matches'])      # [-]
        self.reco_info['n_gammas']               = 2.*len(self.output['matches'])   # [-]
        #self.reco_info['matches']                = []                               # [-]
        #self.reco_info['gamma_mom']              = []                               # [MeV/c]
        #self.reco_info['gamma_dir']              = []                               # [x,y,z]
        #self.reco_info['gamma_start']            = []                               # [x,y,z] # pi0->2gamma vertex
        #self.reco_info['gamma_edep']             = []                               # [MeV]
        #self.reco_info['gamma_pid']              = []                               # [-]
        #self.reco_info['gamma_voxels_mask']      = []                               # [-]
        #self.reco_info['gamma_n_voxels_mask']    = []                               # [-]
        #self.reco_info['gamma_voxels']           = []                               # [-]
        #self.reco_info['gamma_n_voxels']         = []                               # [-]
        #self.reco_info['gamma_angle']            = []                               # [rad]
        #self.reco_info['pi0_mass']               = []                               # [MeV/c2]
        self.reco_info['OOFV']                   = self.output['OOFV']              # [-]

        showers = self.output['showers']
        # Note: match = if two showers point to the same point and this point is close to a track
        for match in range(self.reco_info['n_pi0']):
            match_1 = self.output['matches'][match][0]
            match_2 = self.output['matches'][match][1]
            self.reco_info['matches'].append(match_1)
            self.reco_info['matches'].append(match_2)
            self.reco_info['gamma_mom'].append(np.array(showers[match_1].direction*showers[match_1].energy))
            self.reco_info['gamma_mom'].append(np.array(showers[match_2].direction*showers[match_2].energy))
            self.reco_info['gamma_dir'].append(np.array(showers[match_1].direction))
            self.reco_info['gamma_dir'].append(np.array(showers[match_2].direction))
            self.reco_info['gamma_start'].append(np.array(showers[match_1].start))
            self.reco_info['gamma_start'].append(np.array(showers[match_2].start))
            self.reco_info['gamma_edep'].append(showers[match_1].energy)
            self.reco_info['gamma_edep'].append(showers[match_2].energy)
            self.reco_info['gamma_pid'].append(showers[match_1].pid)
            self.reco_info['gamma_pid'].append(showers[match_2].pid)
            self.reco_info['gamma_voxels_mask'].append(np.array(showers[match_1].voxels))
            self.reco_info['gamma_voxels_mask'].append(np.array(showers[match_2].voxels))
            self.reco_info['gamma_n_voxels_mask'].append(showers[match_1].voxels.size)
            self.reco_info['gamma_n_voxels_mask'].append(showers[match_2].voxels.size)

            # Obtain the showers edeps (x,y,z,batch_id,energy_deposition)
            mask = self.output['shower_mask']                           # mask for all edeps classified as shower
            voxels_1 = self.output['showers'][match_1].voxels           # indices in the mask for the 1st match
            voxels_2 = self.output['showers'][match_2].voxels           # indices in the mask for the 2nd match
            edeps_1 = self.output['energy'][mask][voxels_1]             # all edeps for the 1st match
            edeps_2 = self.output['energy'][mask][voxels_2]             # all edeps for the 2nd match
            self.reco_info['gamma_voxels'].append(np.array(edeps_1))
            self.reco_info['gamma_voxels'].append(np.array(edeps_2))
            self.reco_info['gamma_n_voxels'].append(len(edeps_1))
            self.reco_info['gamma_n_voxels'].append(len(edeps_2))

        # Reconstructed angle and pi0 mass
        for match in self.output['matches']:
            idx1, idx2 = match
            s1, s2 = self.output['showers'][idx1], self.output['showers'][idx2]
            e1, e2 = s1.energy, s2.energy
            t1, t2 = s1.direction, s2.direction
            costheta = np.dot(t1, t2)
            if abs(costheta) > 1.:
                print(' WARNING: costheta = np.dot(sh1.dir, sh2.dir) = ', costheta, ' > 1.')
                matched_gammas_angle.append(-9)
                matched_pi0_mass.append(-9)
                continue
            self.reco_info['gamma_angle'].append(np.arccos(costheta))
            self.reco_info['pi0_mass'].append(math.sqrt(2.*e1*e2*(1.-costheta)))


    def draw(self,**kargs):
        import plotly
        from mlreco.visualization.points import scatter_points
        import plotly.graph_objs as go
        from plotly.offline import iplot

        graph_data = []
        # Draw voxels with cluster labels
        energy = self.output['energy']
        shower_mask = self.output['shower_mask']
        graph_data += scatter_points(energy,markersize=2,color=energy[:,-1],colorscale='Inferno')
        graph_data[-1].name='Energy'

        colors = plotly.colors.qualitative.Light24
        for i, s in enumerate(self.output['showers']):
            points = energy[shower_mask][s.voxels]
            color = colors[i % (len(colors))]
            graph_data += scatter_points(points,markersize=2,color=color)
            graph_data[-1].name = 'Shower %d (id=%d)' % (i,s.pid)

        if len(self.output['showers']):

            # Add EM primary points
            points = np.array([s.start for s in self.output['showers']])
            graph_data += scatter_points(points)
            graph_data[-1].name = 'Shower Starts'

            # Add EM primary directions
            dirs = np.array([s.direction for s in self.output['showers']])
            cone_start = points[:,:3]
            arrows = go.Cone(x=cone_start[:,0], y=cone_start[:,1], z=cone_start[:,2],
                             u=-dirs[:,0], v=-dirs[:,1], w=-dirs[:,2],
                             sizemode='absolute', sizeref=1.0, anchor='tip',
                             showscale=False, opacity=0.4)
            graph_data.append(arrows)

            # Add a vertex if matches, join vertex to start points
<<<<<<< HEAD
            for i, match in enumerate(self.output['matches']):
                v = self.output['vertices'][i]
                idx1, idx2 = match
                
                # Continue if at least one shower of the reconstructed pi0 decay is OOFV
                if (idx1 in self.output['OOFV'] or idx2 in self.output['OOFV']):
                    continue

                s1, s2 = self.output['showers'][idx1].start, self.output['showers'][idx2].start
                points = [v, s1, v, s2]
                graph_data += scatter_points(np.array(points),color='red')
                graph_data[-1].name = 'Pi0 (%.2f MeV)' % self.output['masses'][i]
                graph_data[-1].mode = 'lines,markers'

        # Draw
        iplot(go.Figure(data=graph_data,layout=self.layout(**kargs)))


#    @staticmethod
#    def is_shower(particle):
#        '''
#        Check if the particle is a shower
#        '''
#        pdg_code = abs(particle.pdg_code())
#        if not pdg_code == 22 and not pdg_code == 11 :
#            return False
#
#        return False
=======
            if 'matches' in self.output:
                for i, match in enumerate(self.output['matches']):
                    v = self.output['vertices'][i]
                    idx1, idx2 = match
                    s1, s2 = self.output['showers'][idx1].start, self.output['showers'][idx2].start
                    points = [v, s1, v, s2]
                    graph_data += scatter_points(np.array(points),color='red')
                    graph_data[-1].name = 'Pi0 (%.2f MeV)' % self.output['masses'][i]
                    graph_data[-1].mode = 'lines,markers'

        # Draw
        iplot(go.Figure(data=graph_data,layout=self.layout(**kargs)))
>>>>>>> 10ed1007
<|MERGE_RESOLUTION|>--- conflicted
+++ resolved
@@ -11,10 +11,6 @@
 from mlreco.main_funcs import process_config, prepare
 from mlreco.utils import CSVData
 from mlreco.utils.ppn import uresnet_ppn_type_point_selector
-<<<<<<< HEAD
-
-=======
->>>>>>> 10ed1007
 
 # Class that contains all the shower information
 class Shower():
@@ -25,15 +21,12 @@
         self.energy = energy
         self.pid = int(pid)
 
-<<<<<<< HEAD
-=======
     def __str__(self):
         return """ Shower  ID {}
         Start point: ({:0.2f},{:0.2f},{:0.2f})
         Direction  : ({:0.2f},{:0.2f},{:0.2f})
         Voxel count: {}
         Energy     : {}""".format(self.pid, *self.start, *self.direction, len(self.voxels), self.energy)
->>>>>>> 10ed1007
 
 # Chain object class that loads and stores the chain parameters
 class Pi0Chain():
@@ -44,7 +37,7 @@
     IDX_CLUSTER_ID = -3
 
 
-    def __init__(self, io_cfg, chain_cfg, verbose=False):
+    def __init__(self, io_cfg, chain_cfg, verbose=True):
         '''
         Initializes the chain from the configuration file
         '''
@@ -227,7 +220,7 @@
         if len(self.output['showers']) < 2:
             if self.verbose:
                 print('No shower fragment found in event', event_id)
-            return []
+            return
 
         # Reconstruct shower direction vectors
         self.reconstruct_shower_directions(event)
@@ -431,16 +424,21 @@
 
         elif self.cfg['shower_start'] == 'gnn':
             # Use the node predictions to find primary nodes
-            if not 'node_pred' in self.output['forward']: 
+            if not 'node_pred' in self.output['forward']:
                 self.output['showers'] = []
                 return
-            primaries = np.where(np.argmax(self.output['forward']['node_pred'][0], axis=1))[0]
-            if not len(primaries):
-                self.output['showers'] = []
-                return
+            from scipy.special import softmax
+            node_scores = softmax(self.output['forward']['node_pred'][0], axis=1)
+            primary_labels = np.zeros(len(node_scores), dtype=bool)
+            group_ids = self.output['forward']['group_pred'][0]
+            for g in np.unique(group_ids):
+                mask = np.where(group_ids == g)[0]
+                idx  = node_scores[mask][:,1].argmax()
+                primary_labels[mask[idx]] = True
+            primaries = np.where(primary_labels)[0]
             primary_clusts = self.output['forward']['shower_fragments'][0][primaries]
             start_finder = StartPointFinder()
-            start_points = start_finder.find_start_points(self.output['energy'][:,:3], primary_clusts) 
+            start_points = start_finder.find_start_points(self.output['energy'][:,:3], primary_clusts)
             self.output['showers'] = [Shower(start=p,pid=int(i)) for i, p in enumerate(start_points)]
 
         else:
@@ -514,7 +512,15 @@
         elif self.cfg['shower_fragment'] == 'gnn':
             mapping = {idx:i for (i, idx) in enumerate(self.output['shower_mask'][0])}
             clusts = np.array([np.array([mapping[i] for i in c]) for c in self.output['forward']['shower_fragments'][0]])
-            primaries = np.where(np.argmax(self.output['forward']['node_pred'][0], axis=1))[0]
+            from scipy.special import softmax
+            node_scores = softmax(self.output['forward']['node_pred'][0], axis=1)
+            primary_labels = np.zeros(len(node_scores), dtype=bool)
+            group_ids = self.output['forward']['group_pred'][0]
+            for g in np.unique(group_ids):
+                mask = np.where(group_ids == g)[0]
+                idx  = node_scores[mask][:,1].argmax()
+                primary_labels[mask[idx]] = True
+            primaries = np.where(primary_labels)[0]
             others = [i for i in range(len(clusts)) if i not in primaries]
             labels = -np.ones(len(shower_points))
             for i, c in enumerate(clusts):
@@ -586,26 +592,16 @@
         elif self.cfg['shower_cluster'] == 'gnn':
             mapping = {idx:i for (i, idx) in enumerate(self.output['shower_mask'][0])}
             clusts = np.array([np.array([mapping[i] for i in c]) for c in self.output['forward']['shower_fragments'][0]])
-            primaries = np.where(np.argmax(self.output['forward']['node_pred'][0], axis=1))[0]
-            edge_index = self.output['forward']['edge_index'][0]
-            edge_pred = self.output['forward']['edge_pred'][0]
-            on_mask = np.where(np.argmax(edge_pred, axis=1))[0]
-            from mlreco.utils.gnn.evaluation import node_assignment_bipartite
-            group_ids = node_assignment_bipartite(edge_index[on_mask], edge_pred[on_mask,1], primaries, len(clusts))
+            group_ids = self.output['forward']['group_pred'][0]
             frags, left_frags = [], []
             for i in np.unique(group_ids):
                 idxs = np.where(group_ids == i)[0]
-                if i in primaries:
-                    frags.append(np.concatenate([clusts[j] for j in idxs]))
-                else:
-                    assert len(idxs) == 1
-                    left_frags.append(clusts[idxs[0]])
+                frags.append(np.concatenate([clusts[j] for j in idxs]))
             for i, s in enumerate(self.output['showers']):
                 s.voxels = frags[i]
             self.output['shower_fragments'] = frags
             self.output['leftover_fragments'] = left_frags
-            #self.merge_leftovers(event)
-
+            
         else:
             raise ValueError('Merge shower fragments method not recognized:', self.cfg['shower_cluster'])
 
@@ -808,10 +804,10 @@
             idx1, idx2 = match
 
             # Do not use the pi0 decay if at least one of the showers has edeps OOFV:
-            if (idx1 in self.output['OOFV'] or idx2 in self.output['OOFV']):
-                if self.verbose:
-                    print('Shower edeps close to LAr volume edge -> skip this pi0 in event ', self.event['index'])
-                continue
+            #if (idx1 in self.output['OOFV'] or idx2 in self.output['OOFV']):
+            #    if self.verbose:
+            #        print('Shower edeps close to LAr volume edge -> skip this pi0 in event ', self.event['index'])
+            #    continue
             s1, s2 = self.output['showers'][idx1], self.output['showers'][idx2]
             e1, e2 = s1.energy, s2.energy
             t1, t2 = s1.direction, s2.direction
@@ -1022,13 +1018,19 @@
             s1, s2 = self.output['showers'][idx1], self.output['showers'][idx2]
             e1, e2 = s1.energy, s2.energy
             t1, t2 = s1.direction, s2.direction
-            costheta = np.dot(t1, t2)
+            if np.any(np.isnan(t1)) or np.any(np.isnan(t2)):
+                print(' WARNING: shower direction not assigned: \t dir_1: ', t1, ' \t dir_2: ', t2)
+                print(' \t -> set costheta = 1 and pi0_mass = 0 ')
+                costheta = 1
+            else:
+                costheta = np.dot(t1, t2)
             if abs(costheta) > 1.:
                 print(' WARNING: costheta = np.dot(sh1.dir, sh2.dir) = ', costheta, ' > 1.')
-                matched_gammas_angle.append(-9)
-                matched_pi0_mass.append(-9)
-                continue
+                print(' \t -> set costheta = 1 and pi0_mass = 0 ')
+                costheta = 1
             self.reco_info['gamma_angle'].append(np.arccos(costheta))
+            self.reco_info['gamma_angle'].append(np.arccos(costheta))
+            self.reco_info['pi0_mass'].append(math.sqrt(2.*e1*e2*(1.-costheta)))
             self.reco_info['pi0_mass'].append(math.sqrt(2.*e1*e2*(1.-costheta)))
 
 
@@ -1069,7 +1071,6 @@
             graph_data.append(arrows)
 
             # Add a vertex if matches, join vertex to start points
-<<<<<<< HEAD
             for i, match in enumerate(self.output['matches']):
                 v = self.output['vertices'][i]
                 idx1, idx2 = match
@@ -1083,6 +1084,15 @@
                 graph_data += scatter_points(np.array(points),color='red')
                 graph_data[-1].name = 'Pi0 (%.2f MeV)' % self.output['masses'][i]
                 graph_data[-1].mode = 'lines,markers'
+            if 'matches' in self.output:
+                for i, match in enumerate(self.output['matches']):
+                    v = self.output['vertices'][i]
+                    idx1, idx2 = match
+                    s1, s2 = self.output['showers'][idx1].start, self.output['showers'][idx2].start
+                    points = [v, s1, v, s2]
+                    graph_data += scatter_points(np.array(points),color='red')
+                    graph_data[-1].name = 'Pi0 (%.2f MeV)' % self.output['masses'][i]
+                    graph_data[-1].mode = 'lines,markers'
 
         # Draw
         iplot(go.Figure(data=graph_data,layout=self.layout(**kargs)))
@@ -1097,18 +1107,4 @@
 #        if not pdg_code == 22 and not pdg_code == 11 :
 #            return False
 #
-#        return False
-=======
-            if 'matches' in self.output:
-                for i, match in enumerate(self.output['matches']):
-                    v = self.output['vertices'][i]
-                    idx1, idx2 = match
-                    s1, s2 = self.output['showers'][idx1].start, self.output['showers'][idx2].start
-                    points = [v, s1, v, s2]
-                    graph_data += scatter_points(np.array(points),color='red')
-                    graph_data[-1].name = 'Pi0 (%.2f MeV)' % self.output['masses'][i]
-                    graph_data[-1].mode = 'lines,markers'
-
-        # Draw
-        iplot(go.Figure(data=graph_data,layout=self.layout(**kargs)))
->>>>>>> 10ed1007
+#        return False